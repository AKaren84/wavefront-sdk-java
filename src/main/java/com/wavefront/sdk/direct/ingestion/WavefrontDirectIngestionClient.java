--- conflicted
+++ resolved
@@ -31,7 +31,7 @@
 
 import static com.wavefront.sdk.common.Utils.histogramToLineData;
 import static com.wavefront.sdk.common.Utils.metricToLineData;
-import static com.wavefront.sdk.common.Utils.spanLogsToJsonLine;
+import static com.wavefront.sdk.common.Utils.spanLogsToLineData;
 import static com.wavefront.sdk.common.Utils.tracingSpanToLineData;
 
 /**
@@ -75,6 +75,12 @@
   private final WavefrontSdkCounter spansInvalid;
   private final WavefrontSdkCounter spansDropped;
   private final WavefrontSdkCounter spanReportErrors;
+
+  // Internal span log metrics
+  private final WavefrontSdkCounter spanLogsValid;
+  private final WavefrontSdkCounter spanLogsInvalid;
+  private final WavefrontSdkCounter spanLogsDropped;
+  private final WavefrontSdkCounter spanLogReportErrors;
 
   public static class Builder {
     // Required parameters
@@ -189,6 +195,14 @@
     spansInvalid = sdkMetricsRegistry.newCounter("spans.invalid");
     spansDropped = sdkMetricsRegistry.newCounter("spans.dropped");
     spanReportErrors = sdkMetricsRegistry.newCounter("spans.report.errors");
+
+    sdkMetricsRegistry.newGauge("span_logs.queue.size", spanLogsBuffer::size);
+    sdkMetricsRegistry.newGauge("spans_logs.queue.remaining_capacity",
+        spanLogsBuffer::remainingCapacity);
+    spanLogsValid = sdkMetricsRegistry.newCounter("span_logs.valid");
+    spanLogsInvalid = sdkMetricsRegistry.newCounter("span_logs.invalid");
+    spanLogsDropped = sdkMetricsRegistry.newCounter("span_logs.dropped");
+    spanLogReportErrors = sdkMetricsRegistry.newCounter("span_logs.report.errors");
   }
 
   @Override
@@ -263,24 +277,31 @@
       throw e;
     }
 
-    if (!tracingSpansBuffer.offer(span)) {
+    if (tracingSpansBuffer.offer(span)) {
+      // attempt span logs after span is sent.
+      if (spanLogs != null && !spanLogs.isEmpty()) {
+        sendSpanLogs(traceId, spanId, spanLogs);
+      }
+    } else {
       spansDropped.inc();
+      if (spanLogs != null && !spanLogs.isEmpty()) {
+        spanLogsDropped.inc();
+      }
       logger.log(Level.WARNING, "Buffer full, dropping span: " + span);
-    }
-    // attempt span logs after span is sent.
-    if (spanLogs != null && !spanLogs.isEmpty()) {
-      sendSpanLogs(traceId, spanId, spanLogs);
     }
   }
 
   private void sendSpanLogs(UUID traceId, UUID spanId, List<SpanLog> spanLogs) {
     // attempt span logs
     try {
-      String spanLogsJson = spanLogsToJsonLine(traceId, spanId, spanLogs);
+      String spanLogsJson = spanLogsToLineData(traceId, spanId, spanLogs);
+      spanLogsValid.inc();
       if (!spanLogsBuffer.offer(spanLogsJson)) {
+        spanLogsDropped.inc();
         logger.log(Level.WARNING, "Buffer full, dropping spanLogs: " + spanLogsJson);
       }
     } catch (JsonProcessingException e) {
+      spanLogsInvalid.inc();
       logger.log(Level.WARNING, "unable to serialize span logs to json: traceId:" + traceId +
           " spanId:" + spanId + " spanLogs:" + spanLogs);
     }
@@ -297,19 +318,14 @@
 
   @Override
   public void flush() throws IOException {
-<<<<<<< HEAD
-    internalFlush(metricsBuffer, Constants.WAVEFRONT_METRIC_FORMAT);
-    internalFlush(histogramsBuffer, Constants.WAVEFRONT_HISTOGRAM_FORMAT);
-    internalFlush(tracingSpansBuffer, Constants.WAVEFRONT_TRACING_SPAN_FORMAT);
-    internalFlush(spanLogsBuffer, Constants.WAVEFRONT_TRACING_SPAN_LOG_FORMAT);
-=======
     internalFlush(metricsBuffer, Constants.WAVEFRONT_METRIC_FORMAT, "points",
         pointsDropped, pointReportErrors);
     internalFlush(histogramsBuffer, Constants.WAVEFRONT_HISTOGRAM_FORMAT, "histograms",
         histogramsDropped, histogramReportErrors);
     internalFlush(tracingSpansBuffer, Constants.WAVEFRONT_TRACING_SPAN_FORMAT, "spans",
         spansDropped, spanReportErrors);
->>>>>>> 3d911c4d
+    internalFlush(spanLogsBuffer, Constants.WAVEFRONT_SPAN_LOG_FORMAT, "span_logs",
+        spanLogsDropped, spanLogReportErrors);
   }
 
   private void internalFlush(LinkedBlockingQueue<String> buffer, String format, String entityPrefix,
